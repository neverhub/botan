/*
* RC5
* (C) 1999-2007 Jack Lloyd
*
* Distributed under the terms of the Botan license
*/

#include <botan/rc5.h>
#include <botan/loadstor.h>
#include <botan/rotate.h>
#include <botan/parsing.h>
#include <algorithm>

namespace Botan {

/*
* RC5 Encryption
*/
void RC5::encrypt_n(const byte in[], byte out[], size_t blocks) const
   {
   const size_t rounds = (S.size() - 2) / 2;

   for(size_t i = 0; i != blocks; ++i)
      {
      u32bit A = load_le<u32bit>(in, 0);
      u32bit B = load_le<u32bit>(in, 1);

      A += S[0]; B += S[1];
      for(size_t j = 0; j != rounds; j += 4)
         {
         A = rotate_left(A ^ B, B % 32) + S[2*j+2];
         B = rotate_left(B ^ A, A % 32) + S[2*j+3];

         A = rotate_left(A ^ B, B % 32) + S[2*j+4];
         B = rotate_left(B ^ A, A % 32) + S[2*j+5];

         A = rotate_left(A ^ B, B % 32) + S[2*j+6];
         B = rotate_left(B ^ A, A % 32) + S[2*j+7];

         A = rotate_left(A ^ B, B % 32) + S[2*j+8];
         B = rotate_left(B ^ A, A % 32) + S[2*j+9];
         }

      store_le(out, A, B);

      in += BLOCK_SIZE;
      out += BLOCK_SIZE;
      }
   }

/*
* RC5 Decryption
*/
void RC5::decrypt_n(const byte in[], byte out[], size_t blocks) const
   {
   const size_t rounds = (S.size() - 2) / 2;

   for(size_t i = 0; i != blocks; ++i)
      {
      u32bit A = load_le<u32bit>(in, 0);
      u32bit B = load_le<u32bit>(in, 1);

      for(size_t j = rounds; j != 0; j -= 4)
         {
         B = rotate_right(B - S[2*j+1], A % 32) ^ A;
         A = rotate_right(A - S[2*j  ], B % 32) ^ B;

         B = rotate_right(B - S[2*j-1], A % 32) ^ A;
         A = rotate_right(A - S[2*j-2], B % 32) ^ B;

         B = rotate_right(B - S[2*j-3], A % 32) ^ A;
         A = rotate_right(A - S[2*j-4], B % 32) ^ B;

         B = rotate_right(B - S[2*j-5], A % 32) ^ A;
         A = rotate_right(A - S[2*j-6], B % 32) ^ B;
         }
      B -= S[1]; A -= S[0];

      store_le(out, A, B);

      in += BLOCK_SIZE;
      out += BLOCK_SIZE;
      }
   }

/*
* RC5 Key Schedule
*/
void RC5::key_schedule(const byte key[], size_t length)
   {
   const size_t WORD_KEYLENGTH = (((length - 1) / 4) + 1);
   const size_t MIX_ROUNDS     = 3 * std::max(WORD_KEYLENGTH, S.size());

   S[0] = 0xB7E15163;
   for(size_t i = 1; i != S.size(); ++i)
      S[i] = S[i-1] + 0x9E3779B9;

   SecureVector<u32bit> K(8);

   for(s32bit i = length-1; i >= 0; --i)
      K[i/4] = (K[i/4] << 8) + key[i];

   u32bit A = 0, B = 0;

   for(size_t i = 0; i != MIX_ROUNDS; ++i)
      {
      A = rotate_left(S[i % S.size()] + A + B, 3);
      B = rotate_left(K[i % WORD_KEYLENGTH] + A + B, (A + B) % 32);
      S[i % S.size()] = A;
      K[i % WORD_KEYLENGTH] = B;
      }
   }

/*
* Return the name of this type
*/
std::string RC5::name() const
   {
<<<<<<< HEAD
   return "RC5(" + std::to_string(ROUNDS) + ")";
=======
   return "RC5(" + to_string(get_rounds()) + ")";
>>>>>>> a1425003
   }

/*
* RC5 Constructor
*/
RC5::RC5(size_t rounds) : BlockCipher_Fixed_Block_Size(1, 32)
   {
   if(rounds < 8 || rounds > 32 || (rounds % 4 != 0))
      throw Invalid_Argument("RC5: Invalid number of rounds " +
                             to_string(rounds));

   S.resize(2*rounds + 2);
   }

}<|MERGE_RESOLUTION|>--- conflicted
+++ resolved
@@ -116,11 +116,7 @@
 */
 std::string RC5::name() const
    {
-<<<<<<< HEAD
-   return "RC5(" + std::to_string(ROUNDS) + ")";
-=======
-   return "RC5(" + to_string(get_rounds()) + ")";
->>>>>>> a1425003
+   return "RC5(" + std::to_string(get_rounds()) + ")";
    }
 
 /*
@@ -130,7 +126,7 @@
    {
    if(rounds < 8 || rounds > 32 || (rounds % 4 != 0))
       throw Invalid_Argument("RC5: Invalid number of rounds " +
-                             to_string(rounds));
+                             std::to_string(rounds));
 
    S.resize(2*rounds + 2);
    }
